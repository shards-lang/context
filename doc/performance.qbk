--- conflicted
+++ resolved
@@ -12,11 +12,7 @@
 with overhead corrections.
 The code was compiled with gcc-6.3.1, using build options:
 variant = release, optimization = speed.
-<<<<<<< HEAD
-Tests were executed on dual Intel XEON E5 2620 2.2GHz, 16C/32T, 64GB RAM,
-=======
 Tests were executed on dual Intel XEON E5 2620v4 2.2GHz, 16C/32T, 64GB RAM,
->>>>>>> 0d5531dc
 running Linux (x86_64).
 
 [table Performance of context switch
