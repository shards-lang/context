[/
          Copyright Oliver Kowalke 2014.
 Distributed under the Boost Software License, Version 1.0.
    (See accompanying file LICENSE_1_0.txt or copy at
          http://www.boost.org/LICENSE_1_0.txt
]

[section:architectures Architectures]

__boost_context__, using [link implementation ['fcontext_t]], supports following
architectures:

[table Supported architectures (<ABI|binary format>)
<<<<<<< HEAD
    [[Architecture]  [LINUX (UNIX)]   [Windows]  [MacOS X]     [iOS]]
    [[arm (aarch32)] [AAPCS|ELF]      [AAPCS|PE] [-]           [AAPCS|MACH-O]]
    [[arm (aarch64)] [AAPCS|ELF]      [-]        [-]           [AAPCS|MACH-O]]
    [[i386]          [SYSV|ELF]       [MS|PE]    [SYSV|MACH-O] [-]]
    [[mips]          [O32,N64|ELF]    [-]        [-]           [-]]
    [[ppc32]         [SYSV|ELF,XCOFF] [-]        [SYSV|MACH-O] [-]]
    [[ppc64]         [SYSV|ELF,XCOFF] [-]        [SYSV|MACH-O] [-]]
    [[sparc]         [-]              [-]        [-]           [-]]
    [[x86_64]        [SYSV,X32|ELF]   [MS|PE]    [SYSV|MACH-O] [-]]
=======
    [[Architecture]  [LINUX (UNIX)]   [Windows]  [MacOS X]      [iOS]]
    [[arm (aarch32)] [AAPCS|ELF]      [AAPCS|PE] [-]            [AAPCS|MACH-O]]
    [[arm (aarch64)] [AAPCS|ELF]      [-]        [AAPCS|MACH-O] [AAPCS|MACH-O]]
    [[i386]          [SYSV|ELF]       [MS|PE]    [SYSV|MACH-O]  [-]]
    [[mips1]         [O32|ELF]        [-]        [-]            [-]]
    [[ppc32]         [SYSV|ELF,XCOFF] [-]        [SYSV|MACH-O]  [-]]
    [[ppc64]         [SYSV|ELF,XCOFF] [-]        [SYSV|MACH-O]  [-]]
    [[riscv64]       [SYSV|ELF]       [-]        [SYSV]         [-]]
    [[s390x]         [SYSV|ELF]       [-]        [-]            [-]]
    [[sparc]         [-]              [-]        [-]            [-]]
    [[x86_64]        [SYSV,X32|ELF]   [MS|PE]    [SYSV|MACH-O]  [-]]
>>>>>>> a21ad512
]

[note If the architecture is not supported but the platform provides
[link implementation __ucontext__], __boost_context__ should be
compiled with `BOOST_USE_UCONTEXT` and b2 property `context-impl=ucontext`.]

[section:crosscompiling Cross compiling]

Cross compiling the library requires to specify the build properties
<architecture>, <address-model>, <binary-format> and <abi> at b2 command line.

[endsect]

[endsect]<|MERGE_RESOLUTION|>--- conflicted
+++ resolved
@@ -11,29 +11,17 @@
 architectures:
 
 [table Supported architectures (<ABI|binary format>)
-<<<<<<< HEAD
-    [[Architecture]  [LINUX (UNIX)]   [Windows]  [MacOS X]     [iOS]]
-    [[arm (aarch32)] [AAPCS|ELF]      [AAPCS|PE] [-]           [AAPCS|MACH-O]]
-    [[arm (aarch64)] [AAPCS|ELF]      [-]        [-]           [AAPCS|MACH-O]]
-    [[i386]          [SYSV|ELF]       [MS|PE]    [SYSV|MACH-O] [-]]
-    [[mips]          [O32,N64|ELF]    [-]        [-]           [-]]
-    [[ppc32]         [SYSV|ELF,XCOFF] [-]        [SYSV|MACH-O] [-]]
-    [[ppc64]         [SYSV|ELF,XCOFF] [-]        [SYSV|MACH-O] [-]]
-    [[sparc]         [-]              [-]        [-]           [-]]
-    [[x86_64]        [SYSV,X32|ELF]   [MS|PE]    [SYSV|MACH-O] [-]]
-=======
     [[Architecture]  [LINUX (UNIX)]   [Windows]  [MacOS X]      [iOS]]
     [[arm (aarch32)] [AAPCS|ELF]      [AAPCS|PE] [-]            [AAPCS|MACH-O]]
     [[arm (aarch64)] [AAPCS|ELF]      [-]        [AAPCS|MACH-O] [AAPCS|MACH-O]]
     [[i386]          [SYSV|ELF]       [MS|PE]    [SYSV|MACH-O]  [-]]
-    [[mips1]         [O32|ELF]        [-]        [-]            [-]]
-    [[ppc32]         [SYSV|ELF,XCOFF] [-]        [SYSV|MACH-O]  [-]]
-    [[ppc64]         [SYSV|ELF,XCOFF] [-]        [SYSV|MACH-O]  [-]]
+    [[mips]          [O32|N64|ELF]    [-]        [-]            [-]]
+    [[ppc32]         [SYSV|ELF|XCOFF] [-]        [SYSV|MACH-O]  [-]]
+    [[ppc64]         [SYSV|ELF|XCOFF] [-]        [SYSV|MACH-O]  [-]]
     [[riscv64]       [SYSV|ELF]       [-]        [SYSV]         [-]]
     [[s390x]         [SYSV|ELF]       [-]        [-]            [-]]
     [[sparc]         [-]              [-]        [-]            [-]]
     [[x86_64]        [SYSV,X32|ELF]   [MS|PE]    [SYSV|MACH-O]  [-]]
->>>>>>> a21ad512
 ]
 
 [note If the architecture is not supported but the platform provides
