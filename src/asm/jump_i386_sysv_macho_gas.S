/*
            Copyright Oliver Kowalke 2009.
   Distributed under the Boost Software License, Version 1.0.
      (See accompanying file LICENSE_1_0.txt or copy at
          http://www.boost.org/LICENSE_1_0.txt)
*/

/****************************************************************************************
 *                                                                                      *
 *  ----------------------------------------------------------------------------------  *
 *  |    0    |    1    |    2    |    3    |    4     |    5    |    6    |    7    |  *
 *  ----------------------------------------------------------------------------------  *
 *  |   0x0   |   0x4   |   0x8   |   0xc   |   0x10   |   0x14  |   0x18  |   0x1c  |  *
 *  ----------------------------------------------------------------------------------  *
 *  | fc_mxcsr|fc_x87_cw|   EDI   |   ESI   |   EBX    |   EBP   |   EIP   |    to   |  *
 *  ----------------------------------------------------------------------------------  *
 *  ----------------------------------------------------------------------------------  *
 *  |    8    |    9    |    10   |    11   |    12    |    13   |    14   |    15   |  *
 *  ----------------------------------------------------------------------------------  *
 *  |   0x20  |                                                                      |  *
 *  ----------------------------------------------------------------------------------  *
 *  |   data  |                                                                      |  *
 *  ----------------------------------------------------------------------------------  *
 *                                                                                      *
 ****************************************************************************************/

.text
.globl _jump_fcontext
.align 2
_jump_fcontext:
    leal  -0x18(%esp), %esp  /* prepare stack */

#if !defined(BOOST_USE_TSX)
    stmxcsr  (%esp)     /* save MMX control- and status-word */
    fnstcw   0x4(%esp)  /* save x87 control-word */
#endif

    movl  %edi, 0x8(%esp)  /* save EDI */
    movl  %esi, 0xc(%esp)  /* save ESI */
    movl  %ebx, 0x10(%esp)  /* save EBX */
    movl  %ebp, 0x14(%esp)  /* save EBP */

    /* store ESP (pointing to context-data) in ECX */
    movl  %esp, %ecx

    /* first arg of jump_fcontext() == fcontext to jump to */
    movl  0x1c(%esp), %eax

    /* second arg of jump_fcontext() == data to be transferred */
    movl  0x20(%esp), %edx

    /* restore ESP (pointing to context-data) from EAX */
    movl  %eax, %esp

    /* return parent fcontext_t */
    movl  %ecx, %eax
    /* returned data is stored in EDX */
<<<<<<< HEAD
=======
    movl %edx, 0x4(%eax)
>>>>>>> 035d2d78

    movl  0x18(%esp), %ecx  /* restore EIP */

#if !defined(BOOST_USE_TSX)
    ldmxcsr  (%esp)     /* restore MMX control- and status-word */
    fldcw    0x4(%esp)  /* restore x87 control-word */
#endif

    movl  0x8(%esp), %edi  /* restore EDI */
    movl  0xc(%esp), %esi  /* restore ESI */
    movl  0x10(%esp), %ebx  /* restore EBX */
    movl  0x14(%esp), %ebp  /* restore EBP */

    leal  0x1c(%esp), %esp  /* prepare stack */

    /* jump to context */
    jmp *%ecx<|MERGE_RESOLUTION|>--- conflicted
+++ resolved
@@ -55,10 +55,7 @@
     /* return parent fcontext_t */
     movl  %ecx, %eax
     /* returned data is stored in EDX */
-<<<<<<< HEAD
-=======
     movl %edx, 0x4(%eax)
->>>>>>> 035d2d78
 
     movl  0x18(%esp), %ecx  /* restore EIP */
 
