
;           Copyright Oliver Kowalke 2009.
;  Distributed under the Boost Software License, Version 1.0.
;     (See accompanying file LICENSE_1_0.txt or copy at
;           http://www.boost.org/LICENSE_1_0.txt)

;  ---------------------------------------------------------------------------------
;  |    0    |    1    |    2    |    3    |    4    |    5    |    6    |    7    |
;  ---------------------------------------------------------------------------------
;  |    0h   |   04h   |   08h   |   0ch   |   010h  |   014h  |   018h  |   01ch  |
;  ---------------------------------------------------------------------------------
;  | fc_mxcsr|fc_x87_cw| fc_strg |fc_deallo|  limit  |   base  |  fc_seh |   EDI   |
;  ---------------------------------------------------------------------------------
;  ---------------------------------------------------------------------------------
;  |    8    |    9    |   10    |    11   |    12   |    13   |    14   |    15   |
;  ---------------------------------------------------------------------------------
;  |   020h  |  024h   |  028h   |   02ch  |   030h  |   034h  |   038h  |   03ch  |
;  ---------------------------------------------------------------------------------
;  |   ESI   |   EBX   |   EBP   |   EIP   |    to   |   data  |  EH NXT |SEH HNDLR|
;  ---------------------------------------------------------------------------------

.386
.XMM
.model flat, c
.code

ontop_fcontext PROC BOOST_CONTEXT_EXPORT
    ; prepare stack
    lea  esp, [esp-02ch]

<<<<<<< HEAD
#if !defined(BOOST_USE_TSX)
=======
IFNDEF BOOST_USE_TSX
>>>>>>> b43e7637
    ; save MMX control- and status-word
    stmxcsr  [esp]
    ; save x87 control-word
    fnstcw  [esp+04h]
<<<<<<< HEAD
#endif
=======
ENDIF
>>>>>>> b43e7637

    assume  fs:nothing
    ; load NT_TIB into ECX
    mov  edx, fs:[018h]
    assume  fs:error
    ; load fiber local storage
    mov  eax, [edx+010h]
    mov  [esp+08h], eax
    ; load current deallocation stack
    mov  eax, [edx+0e0ch]
    mov  [esp+0ch], eax
    ; load current stack limit
    mov  eax, [edx+08h]
    mov  [esp+010h], eax
    ; load current stack base
    mov  eax, [edx+04h]
    mov  [esp+014h], eax
    ; load current SEH exception list
    mov  eax, [edx]
    mov  [esp+018h], eax

    mov  [esp+01ch], edi  ; save EDI 
    mov  [esp+020h], esi  ; save ESI 
    mov  [esp+024h], ebx  ; save EBX 
    mov  [esp+028h], ebp  ; save EBP 

    ; store ESP (pointing to context-data) in ECX
    mov  ecx, esp

    ; first arg of ontop_fcontext() == fcontext to jump to
    mov  eax, [esp+030h]

	; pass parent fcontext_t
	mov  [eax+030h], ecx

    ; second arg of ontop_fcontext() == data to be transferred
    mov  ecx, [esp+034h]

	; pass data
	mov  [eax+034h], ecx

    ; third arg of ontop_fcontext() == ontop-function
    mov  ecx, [esp+038h]
    
    ; restore ESP (pointing to context-data) from EAX
    mov  esp, eax

<<<<<<< HEAD
#if !defined(BOOST_USE_TSX)
=======
IFNDEF BOOST_USE_TSX
>>>>>>> b43e7637
    ; restore MMX control- and status-word
    ldmxcsr  [esp]
    ; restore x87 control-word
    fldcw  [esp+04h]
<<<<<<< HEAD
#endif
=======
ENDIF
>>>>>>> b43e7637

    assume  fs:nothing
    ; load NT_TIB into EDX
    mov  edx, fs:[018h]
    assume  fs:error
    ; restore fiber local storage
    mov  eax, [esp+08h]
    mov  [edx+010h], eax
    ; restore current deallocation stack
    mov  eax, [esp+0ch]
    mov  [edx+0e0ch], eax
    ; restore current stack limit
    mov  eax, [esp+010h]
    mov  [edx+08h], eax
    ; restore current stack base
    mov  eax, [esp+014h]
    mov  [edx+04h], eax
    ; restore current SEH exception list
    mov  eax, [esp+018h]
    mov  [edx], eax

    mov  edi, [esp+01ch]  ; restore EDI 
    mov  esi, [esp+020h]  ; restore ESI 
    mov  ebx, [esp+024h]  ; restore EBX 
    mov  ebp, [esp+028h]  ; restore EBP 

    ; prepare stack
    lea  esp, [esp+02ch]

    ; keep return-address on stack

    ; jump to context
    jmp ecx
ontop_fcontext ENDP
END<|MERGE_RESOLUTION|>--- conflicted
+++ resolved
@@ -28,20 +28,12 @@
     ; prepare stack
     lea  esp, [esp-02ch]
 
-<<<<<<< HEAD
-#if !defined(BOOST_USE_TSX)
-=======
 IFNDEF BOOST_USE_TSX
->>>>>>> b43e7637
     ; save MMX control- and status-word
     stmxcsr  [esp]
     ; save x87 control-word
     fnstcw  [esp+04h]
-<<<<<<< HEAD
-#endif
-=======
 ENDIF
->>>>>>> b43e7637
 
     assume  fs:nothing
     ; load NT_TIB into ECX
@@ -89,20 +81,12 @@
     ; restore ESP (pointing to context-data) from EAX
     mov  esp, eax
 
-<<<<<<< HEAD
-#if !defined(BOOST_USE_TSX)
-=======
 IFNDEF BOOST_USE_TSX
->>>>>>> b43e7637
     ; restore MMX control- and status-word
     ldmxcsr  [esp]
     ; restore x87 control-word
     fldcw  [esp+04h]
-<<<<<<< HEAD
-#endif
-=======
 ENDIF
->>>>>>> b43e7637
 
     assume  fs:nothing
     ; load NT_TIB into EDX
