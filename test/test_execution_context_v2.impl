--- conflicted
+++ resolved
@@ -352,20 +352,6 @@
 }
 
 void test_ontop_exception() {
-<<<<<<< HEAD
-    value1 = 0;
-    value2 = "";
-    ctx::execution_context< void > ctx( fn6);
-    ctx = ctx();
-    BOOST_CHECK_EQUAL( 3, value1);
-    const char * what = "hello world";
-    ctx( ctx::exec_ontop_arg,
-         [what](){
-            throw my_exception( what);
-         });
-    BOOST_CHECK_EQUAL( 3, value1);
-    BOOST_CHECK_EQUAL( std::string( what), value2);
-=======
     {
         value1 = 0;
         value2 = "";
@@ -428,7 +414,6 @@
         BOOST_CHECK_EQUAL( j, 2);
         BOOST_CHECK_EQUAL( std::string( what), value2);
     }
->>>>>>> e607528e
 }
 
 void test_termination() {
