
//          Copyright Oliver Kowalke 2014.
// Distributed under the Boost Software License, Version 1.0.
//    (See accompanying file LICENSE_1_0.txt or copy at
//          http://www.boost.org/LICENSE_1_0.txt)

#ifndef BOOST_CONTEXT_EXECUTION_CONTEXT_H
#define BOOST_CONTEXT_EXECUTION_CONTEXT_H

#include <boost/context/detail/config.hpp>

#include <algorithm>
#include <cstddef>
#include <cstdint>
#include <cstdlib>
#include <exception>
#include <functional>
#include <memory>
#include <ostream>
#include <tuple>
#include <utility>

#include <boost/assert.hpp>
#include <boost/config.hpp>
#include <boost/intrusive_ptr.hpp>

#include <boost/context/detail/apply.hpp>
#include <boost/context/detail/disable_overload.hpp>
#include <boost/context/detail/exception.hpp>
#include <boost/context/detail/exchange.hpp>
#include <boost/context/detail/fcontext.hpp>
#include <boost/context/detail/tuple.hpp>
#include <boost/context/fixedsize_stack.hpp>
#include <boost/context/flags.hpp>
#include <boost/context/preallocated.hpp>
#include <boost/context/segmented_stack.hpp>
#include <boost/context/stack_context.hpp>

#ifdef BOOST_HAS_ABI_HEADERS
# include BOOST_ABI_PREFIX
#endif

#if defined(BOOST_MSVC)
# pragma warning(push)
# pragma warning(disable: 4702)
#endif

namespace boost {
namespace context {
namespace detail {

transfer_t context_unwind( transfer_t);

template< typename Rec >
transfer_t context_exit( transfer_t) noexcept;

template< typename Rec >
void context_entry( transfer_t) noexcept;

template< typename Ctx, typename Fn, typename ... Args >
<<<<<<< HEAD
transfer_t context_ontop( transfer_t t);
=======
transfer_t context_ontop( transfer_t);

template< typename Ctx, typename StackAlloc, typename Fn, typename ... Params >
fcontext_t context_create( StackAlloc, Fn &&, Params && ...);

template< typename Ctx, typename StackAlloc, typename Fn, typename ... Params >
fcontext_t context_create( preallocated, StackAlloc, Fn &&, Params && ...);
>>>>>>> e607528e

template< typename Ctx, typename StackAlloc, typename Fn, typename ... Params >
class record {
private:
    StackAlloc                                          salloc_;
    stack_context                                       sctx_;
    typename std::decay< Fn >::type                     fn_;
    std::tuple< typename std::decay< Params >::type ... > params_;

    static void destroy( record * p) noexcept {
        StackAlloc salloc = p->salloc_;
        stack_context sctx = p->sctx_;
        // deallocate record
        p->~record();
        // destroy stack with stack allocator
        salloc.deallocate( sctx);
    }

public:
    record( stack_context sctx, StackAlloc const& salloc,
            Fn && fn, Params && ... params) noexcept :
        salloc_( salloc),
        sctx_( sctx),
        fn_( std::forward< Fn >( fn) ),
        params_( std::forward< Params >( params) ... ) {
    }

    record( record const&) = delete;
    record & operator=( record const&) = delete;

    void deallocate() noexcept {
        destroy( this);
    }

    transfer_t run( transfer_t t) {
        Ctx from{ t.fctx };
        typename Ctx::args_tpl_t args = std::move( * static_cast< typename Ctx::args_tpl_t * >( t.data) );
        auto tpl = std::tuple_cat(
                    params_,
                    std::forward_as_tuple( std::move( from) ),
                    std::move( args) );
        // invoke context-function
        Ctx cc = apply( std::move( fn_), std::move( tpl) );
        return { exchange( cc.fctx_, nullptr), nullptr };
    }
};

}

template< typename ... Args >
class execution_context {
private:
    friend class ontop_error;

    typedef std::tuple< Args ... >     args_tpl_t;
    typedef std::tuple< execution_context, typename std::decay< Args >::type ... >               ret_tpl_t;

    template< typename Ctx, typename StackAlloc, typename Fn, typename ... Params >
    friend class detail::record;

    template< typename Ctx, typename Fn, typename ... ArgsT >
    friend detail::transfer_t detail::context_ontop( detail::transfer_t);

    detail::fcontext_t  fctx_{ nullptr };

    execution_context( detail::fcontext_t fctx) noexcept :
        fctx_( fctx) {
    }

public:
    constexpr execution_context() noexcept = default;

#if defined(BOOST_USE_SEGMENTED_STACKS)
    // segmented-stack requires to preserve the segments of the `current` context
    // which is not possible (no global pointer to current context)
    template< typename Fn, typename ... Params >
    execution_context( std::allocator_arg_t, segmented_stack, Fn &&, Params && ...) = delete;

    template< typename Fn, typename ... Params >
    execution_context( std::allocator_arg_t, preallocated, segmented_stack, Fn &&, Params && ...) = delete;
#else
    template< typename Fn,
              typename ... Params,
              typename = detail::disable_overload< execution_context, Fn >
    >
    execution_context( Fn && fn, Params && ... params) :
        // deferred execution of fn and its arguments
        // arguments are stored in std::tuple<>
        // non-type template parameter pack via std::index_sequence_for<>
        // preserves the number of arguments
        // used to extract the function arguments from std::tuple<>
        fctx_( detail::context_create< execution_context >(
                    fixedsize_stack(),
                    std::forward< Fn >( fn),
                    std::forward< Params >( params) ... ) ) {
    }

    template< typename StackAlloc,
              typename Fn,
              typename ... Params
    >
    execution_context( std::allocator_arg_t, StackAlloc salloc, Fn && fn, Params && ... params) :
        // deferred execution of fn and its arguments
        // arguments are stored in std::tuple<>
        // non-type template parameter pack via std::index_sequence_for<>
        // preserves the number of arguments
        // used to extract the function arguments from std::tuple<>
        fctx_( detail::context_create< execution_context >(
                    salloc,
                    std::forward< Fn >( fn),
                    std::forward< Params >( params) ... ) ) {
    }

    template< typename StackAlloc,
              typename Fn,
              typename ... Params
    >
    execution_context( std::allocator_arg_t, preallocated palloc, StackAlloc salloc, Fn && fn, Params && ... params) :
        // deferred execution of fn and its arguments
        // arguments are stored in std::tuple<>
        // non-type template parameter pack via std::index_sequence_for<>
        // preserves the number of arguments
        // used to extract the function arguments from std::tuple<>
        fctx_( detail::context_create< execution_context >(
                    palloc, salloc,
                    std::forward< Fn >( fn),
                    std::forward< Params >( params) ... ) ) {
    }
#endif

    ~execution_context() {
        if ( nullptr != fctx_) {
            detail::ontop_fcontext( detail::exchange( fctx_, nullptr), nullptr, detail::context_unwind);
        }
    }

    execution_context( execution_context && other) noexcept :
        fctx_( other.fctx_) {
        other.fctx_ = nullptr;
    }

    execution_context & operator=( execution_context && other) noexcept {
        if ( this != & other) {
            execution_context tmp = std::move( other);
            swap( tmp);
        }
        return * this;
    }

    execution_context( execution_context const& other) noexcept = delete;
    execution_context & operator=( execution_context const& other) noexcept = delete;

    ret_tpl_t operator()( Args ... args);

    template< typename Fn >
    ret_tpl_t operator()( exec_ontop_arg_t, Fn && fn, Args ... args);

    explicit operator bool() const noexcept {
        return nullptr != fctx_;
    }

    bool operator!() const noexcept {
        return nullptr == fctx_;
    }

    bool operator==( execution_context const& other) const noexcept {
        return fctx_ == other.fctx_;
    }

    bool operator!=( execution_context const& other) const noexcept {
        return fctx_ != other.fctx_;
    }

    bool operator<( execution_context const& other) const noexcept {
        return fctx_ < other.fctx_;
    }

    bool operator>( execution_context const& other) const noexcept {
        return other.fctx_ < fctx_;
    }

    bool operator<=( execution_context const& other) const noexcept {
        return ! ( * this > other);
    }

    bool operator>=( execution_context const& other) const noexcept {
        return ! ( * this < other);
    }

    template< typename charT, class traitsT >
    friend std::basic_ostream< charT, traitsT > &
    operator<<( std::basic_ostream< charT, traitsT > & os, execution_context const& other) {
        if ( nullptr != other.fctx_) {
            return os << other.fctx_;
        } else {
            return os << "{not-a-context}";
        }
    }

    void swap( execution_context & other) noexcept {
        std::swap( fctx_, other.fctx_);
    }
};

class ontop_error : public std::exception {
private:
    detail::fcontext_t  fctx_;

public:
    ontop_error( detail::fcontext_t fctx) noexcept :
        fctx_{ fctx } {
    }

    template< typename ... Args >
    execution_context< Args ... > get_context() const noexcept {
        return execution_context< Args ... >{ fctx_ };
    }
};

<<<<<<< HEAD
=======
template< typename ... Args >
typename execution_context< Args ... >::ret_tpl_t
execution_context< Args ... >::operator()( Args ... args) {
    BOOST_ASSERT( nullptr != fctx_);
    args_tpl_t data( std::forward< Args >( args) ... );
    auto p = std::make_tuple( std::exception_ptr{}, std::move( data) );
    detail::transfer_t t = detail::jump_fcontext( detail::exchange( fctx_, nullptr), & p);
    if ( nullptr != t.data) {
        auto p = static_cast< std::tuple< std::exception_ptr, args_tpl_t > * >( t.data);
        std::exception_ptr eptr = std::get< 0 >( * p);
        if ( eptr) {
            try {
                std::rethrow_exception( eptr);
            } catch (...) {
                std::throw_with_nested( ontop_error{ t.fctx } );
            }
        }
        data = std::move( std::get< 1 >( * p) );
    }
    return std::tuple_cat( std::forward_as_tuple( execution_context( t.fctx) ), std::move( data) );
}

template< typename ... Args >
template< typename Fn >
typename execution_context< Args ... >::ret_tpl_t
execution_context< Args ... >::operator()( exec_ontop_arg_t, Fn && fn, Args ... args) {
    BOOST_ASSERT( nullptr != fctx_);
    args_tpl_t data{ std::forward< Args >( args) ... };
    auto p = std::make_tuple( fn, std::make_tuple( std::exception_ptr{}, std::move( data) ) );
    detail::transfer_t t = detail::ontop_fcontext(
            detail::exchange( fctx_, nullptr),
            & p,
            detail::context_ontop< execution_context, Fn, Args ... >);
    if ( nullptr != t.data) {
        auto p = static_cast< std::tuple< std::exception_ptr, args_tpl_t > * >( t.data);
        std::exception_ptr eptr = std::get< 0 >( * p);
        if ( eptr) {
            try {
                std::rethrow_exception( eptr);
            } catch (...) {
                std::throw_with_nested( ontop_error{ t.fctx } );
            }
        }
        data = std::move( std::get< 1 >( * p) );
    }
    return std::tuple_cat( std::forward_as_tuple( execution_context( t.fctx) ), std::move( data) );
}

namespace detail {

template< int N >
struct helper {
    template< typename T >
    static T convert( T && t) noexcept {
        return std::forward< T >( t);
    }
};

template<>
struct helper< 1 > {
    template< typename T >
    static std::tuple< T > convert( T && t) noexcept {
        return std::make_tuple( std::forward< T >( t) );
    }
};

inline
transfer_t context_unwind( transfer_t t) {
    throw forced_unwind( t.fctx);
    return { nullptr, nullptr };
}

template< typename Rec >
transfer_t context_exit( transfer_t t) noexcept {
    Rec * rec = static_cast< Rec * >( t.data);
    // destroy context stack
    rec->deallocate();
    return { nullptr, nullptr };
}

template< typename Rec >
void context_entry( transfer_t t_) noexcept {
    // transfer control structure to the context-stack
    Rec * rec = static_cast< Rec * >( t_.data);
    BOOST_ASSERT( nullptr != rec);
    transfer_t t = { nullptr, nullptr };
    try {
        // jump back to `context_create()`
        t = jump_fcontext( t_.fctx, nullptr);
        // start executing
        t = rec->run( t);
    } catch ( forced_unwind const& e) {
        t = { e.fctx, nullptr };
    }
    BOOST_ASSERT( nullptr != t.fctx);
    // destroy context-stack of `this`context on next context
    ontop_fcontext( t.fctx, rec, context_exit< Rec >);
    BOOST_ASSERT_MSG( false, "context already terminated");
}

template< typename Ctx, typename Fn, typename ... Args >
transfer_t context_ontop( transfer_t t) {
    auto p = static_cast< std::tuple< Fn, std::tuple< std::exception_ptr, std::tuple< Args ... > > > * >( t.data);
    BOOST_ASSERT( nullptr != p);
    typename std::decay< Fn >::type fn = std::forward< Fn >( std::get< 0 >( * p) );
    auto args = std::move( std::get< 1 >( std::get< 1 >( * p) ) );
    try {
        // execute function
        std::get< 1 >( std::get< 1 >( * p) ) = helper< sizeof ... (Args) >::convert( apply( fn, std::move( args) ) );
    } catch (...) {
        std::get< 0 >( std::get< 1 >( * p) ) = std::current_exception();
    }
    // apply returned data
    return { t.fctx, & std::get< 1 >( * p) };
}

template< typename Ctx, typename StackAlloc, typename Fn, typename ... Params >
fcontext_t context_create( StackAlloc salloc, Fn && fn, Params && ... params) {
    typedef record< Ctx, StackAlloc, Fn, Params ... >  record_t;

    auto sctx = salloc.allocate();
    // reserve space for control structure
#if defined(BOOST_NO_CXX11_CONSTEXPR) || defined(BOOST_NO_CXX11_STD_ALIGN)
    const std::size_t size = sctx.size - sizeof( record_t);
    void * sp = static_cast< char * >( sctx.sp) - sizeof( record_t);
#else
    constexpr std::size_t func_alignment = 64; // alignof( record_t);
    constexpr std::size_t func_size = sizeof( record_t);
    // reserve space on stack
    void * sp = static_cast< char * >( sctx.sp) - func_size - func_alignment;
    // align sp pointer
    std::size_t space = func_size + func_alignment;
    sp = std::align( func_alignment, func_size, sp, space);
    BOOST_ASSERT( nullptr != sp);
    // calculate remaining size
    const std::size_t size = sctx.size - ( static_cast< char * >( sctx.sp) - static_cast< char * >( sp) );
#endif
    // create fast-context
    const fcontext_t fctx = make_fcontext( sp, size, & context_entry< record_t >);
    BOOST_ASSERT( nullptr != fctx);
    // placment new for control structure on context-stack
    auto rec = ::new ( sp) record_t{
            sctx, salloc, std::forward< Fn >( fn), std::forward< Params >( params) ... };
    // transfer control structure to context-stack
    return jump_fcontext( fctx, rec).fctx;
}

template< typename Ctx, typename StackAlloc, typename Fn, typename ... Params >
fcontext_t context_create( preallocated palloc, StackAlloc salloc, Fn && fn, Params && ... params) {
    typedef record< Ctx, StackAlloc, Fn, Params ... >  record_t;

    // reserve space for control structure
#if defined(BOOST_NO_CXX11_CONSTEXPR) || defined(BOOST_NO_CXX11_STD_ALIGN)
    const std::size_t size = palloc.size - sizeof( record_t);
    void * sp = static_cast< char * >( palloc.sp) - sizeof( record_t);
#else
    constexpr std::size_t func_alignment = 64; // alignof( record_t);
    constexpr std::size_t func_size = sizeof( record_t);
    // reserve space on stack
    void * sp = static_cast< char * >( palloc.sp) - func_size - func_alignment;
    // align sp pointer
    std::size_t space = func_size + func_alignment;
    sp = std::align( func_alignment, func_size, sp, space);
    BOOST_ASSERT( nullptr != sp);
    // calculate remaining size
    const std::size_t size = palloc.size - ( static_cast< char * >( palloc.sp) - static_cast< char * >( sp) );
#endif
    // create fast-context
    const fcontext_t fctx = make_fcontext( sp, size, & context_entry< record_t >);
    BOOST_ASSERT( nullptr != fctx);
    // placment new for control structure on context-stack
    auto rec = ::new ( sp) record_t{
            palloc.sctx, salloc, std::forward< Fn >( fn), std::forward< Params >( params) ... };
    // transfer control structure to context-stack
    return jump_fcontext( fctx, rec).fctx;
}

}

>>>>>>> e607528e
#include <boost/context/execution_context_v2_void.ipp>

template< typename ... Args >
void swap( execution_context< Args ... > & l, execution_context< Args ... > & r) noexcept {
    l.swap( r);
}

namespace detail {

template< typename Ctx, typename Fn, typename ... Args >
transfer_t context_ontop( transfer_t t) {
    auto tpl = static_cast< std::tuple< Fn, std::tuple< Args ... > > * >( t.data);
    BOOST_ASSERT( nullptr != tpl);
    typename std::decay< Fn >::type fn = std::forward< Fn >( std::get< 0 >( * tpl) );
    Ctx ctx{ t.fctx };
    try {
        // execute function
        std::get< 1 >( * tpl) = apply( fn, std::move( std::get< 1 >( * tpl) ) );
    } catch (...) {
        std::throw_with_nested( ontop_error{ t.fctx } );
    }
    // apply returned data
    return { exchange( ctx.fctx_, nullptr), & std::get< 1 >( * tpl) };
}

}}}

#if defined(BOOST_MSVC)
# pragma warning(pop)
#endif

#ifdef BOOST_HAS_ABI_HEADERS
# include BOOST_ABI_SUFFIX
#endif

#endif // BOOST_CONTEXT_EXECUTION_CONTEXT_H<|MERGE_RESOLUTION|>--- conflicted
+++ resolved
@@ -58,9 +58,6 @@
 void context_entry( transfer_t) noexcept;
 
 template< typename Ctx, typename Fn, typename ... Args >
-<<<<<<< HEAD
-transfer_t context_ontop( transfer_t t);
-=======
 transfer_t context_ontop( transfer_t);
 
 template< typename Ctx, typename StackAlloc, typename Fn, typename ... Params >
@@ -68,7 +65,6 @@
 
 template< typename Ctx, typename StackAlloc, typename Fn, typename ... Params >
 fcontext_t context_create( preallocated, StackAlloc, Fn &&, Params && ...);
->>>>>>> e607528e
 
 template< typename Ctx, typename StackAlloc, typename Fn, typename ... Params >
 class record {
@@ -288,8 +284,6 @@
     }
 };
 
-<<<<<<< HEAD
-=======
 template< typename ... Args >
 typename execution_context< Args ... >::ret_tpl_t
 execution_context< Args ... >::operator()( Args ... args) {
@@ -469,7 +463,6 @@
 
 }
 
->>>>>>> e607528e
 #include <boost/context/execution_context_v2_void.ipp>
 
 template< typename ... Args >
